"""
Start Bluesky Data Acquisition sessions of all kinds.

Includes:

* Python script
* IPython console
* Jupyter notebook
* Bluesky queueserver
"""

import logging
import os
from pathlib import Path

from apsbits.core.best_effort_init import init_bec_peaks
from apsbits.core.catalog_init import init_catalog
from apsbits.core.instrument_init import make_devices
from apsbits.core.instrument_init import oregistry
from apsbits.core.run_engine_init import init_RE
from apsbits.utils.aps_functions import aps_dm_setup
from apsbits.utils.config_loaders import get_config
from apsbits.utils.config_loaders import load_config
from apsbits.utils.helper_functions import register_bluesky_magics
from apsbits.utils.helper_functions import running_in_queueserver
from .utils import global_suspenders
from epics import caget

from usaxs.utils.scalers_setup import setup_scalers

logger = logging.getLogger(__name__)

# Get the path to the instrument package
instrument_path = Path(__file__).parent

# Load configuration to be used by the instrument.
iconfig_path = instrument_path / "configs" / "iconfig.yml"
load_config(iconfig_path)

# Get the configuration
iconfig = get_config()

logger.info("Starting Instrument with iconfig: %s", iconfig_path)

# Discard oregistry items loaded above.
oregistry.clear()

# Configure the session with callbacks, devices, and .plans.
aps_dm_setup(iconfig.get("DM_SETUP_FILE"))

# Command-line tools, such as %wa, %ct, ...
register_bluesky_magics()

# Initialize core bluesky components
bec, peaks = init_bec_peaks(iconfig)
cat = init_catalog(iconfig)
RE, sd = init_RE(iconfig, bec_instance=bec, cat_instance=cat)

# Import optional components based on configuration
if iconfig.get("NEXUS_DATA_FILES", {}).get("ENABLE", False):
    from .callbacks.nxwriter_usaxs import nxwriter_init

    nxwriter = nxwriter_init(RE)

if iconfig.get("SPEC_DATA_FILES", {}).get("ENABLE", False):
    from .callbacks.spec_data_file_writer import init_specwriter_with_RE
    from .callbacks.spec_data_file_writer import newSpecFile  # noqa: F401
    from .callbacks.spec_data_file_writer import spec_comment  # noqa: F401
    from .callbacks.spec_data_file_writer import specwriter  # noqa: F401

    init_specwriter_with_RE(RE)

# These imports must come after the above setup.
if running_in_queueserver():
    ### To make all the standard plans available in QS, import by '*', otherwise import
    ### plan by plan.
    from apstools.plans import lineup2  # noqa: F401
    # from bluesky.plans import *  # noqa: F403

else:
    # Import bluesky plans and stubs with prefixes set by common conventions.
    # The apstools plans and utils are imported by '*'.
    from apstools.plans import *  # noqa: F403
    from apstools.utils import *  # noqa: F403
    from bluesky import plan_stubs as bps  # noqa: F401
    from bluesky import plans as bp  # noqa: F401

### Load devices

RE(make_devices(file="scalers_and_amplifiers.yml", clear=False))
setup_scalers()


##operation variables
in_operation = caget("usxLAX:blCalc:userCalc2.VAL") == 1  # should be a caget?
# in_operation = True
logger.info("in operation = " + str(in_operation))

RE(make_devices(file="devices.yml", clear=False))
RE(make_devices(file="devices_aps_only.yml", clear=False))
RE(make_devices(file="ad_devices.yml", clear=False))
RE(make_devices(file="autorange_devices.yml", clear=False))

if in_operation:
    RE(make_devices(file="shutters_op.yml", clear=False))
    from usaxs.suspenders.suspender_functions import suspender_in_operations

    suspend_FE_shutter, suspend_BeamInHutch = suspender_in_operations()

if not in_operation:
    RE(make_devices(file="shutters_sim.yml", clear=False))
    from usaxs.suspenders.suspender_functions import suspender_in_sim

    suspend_FE_shutter, suspend_BeamInHutch = suspender_in_sim()

# Store suspenders globally
global_suspenders.set_suspenders(suspend_FE_shutter, suspend_BeamInHutch)

### Baseline stream
# Beamline configuration stored before/after experiment
# uses baseline label to add to baseline data
if iconfig.get("BASELINE_LABEL", {}).get("ENABLE", False):
    _label = iconfig.get("BASELINE_LABEL", {}).get("LABEL", "baseline")
    logger.info(
        "Adding objects with %r label to 'baseline' stream.",
        _label,
    )
    try:
        sd.baseline.extend(oregistry.findall(_label, allow_none=True) or [])
    except Exception:
        logger.warning(
            "Could not add objects with %r label to 'baseline' stream",
            _label,
        )
    del _label


# flake8: noqa: F401, E402
"""Bluesky .plans."""
<<<<<<< HEAD
if running_in_queueserver():
    from .plans.area_detector_plans import areaDetectorAcquire
    from .plans.autocollect_plan import remote_ops
    from .plans.axis_tuning import tune_a2rp
    from .plans.axis_tuning import tune_ar
    from .plans.axis_tuning import tune_diode
    from .plans.axis_tuning import tune_dx
    from .plans.axis_tuning import tune_dy
    from .plans.axis_tuning import tune_mr
    from .plans.axis_tuning import tune_saxs_optics
    from .plans.axis_tuning import tune_usaxs_optics
    from .plans.command_list import run_command_file
    from .plans.command_list import sync_order_numbers
    from .plans.mode_changes import mode_DirectBeam
    from .plans.mode_changes import mode_OpenBeamPath
    from .plans.mode_changes import mode_Radiography
    from .plans.mode_changes import mode_SAXS
    from .plans.mode_changes import mode_USAXS
    from .plans.mode_changes import mode_WAXS
    from .plans.plans_tune import allUSAXStune
    from .plans.plans_tune import preSWAXStune
    from .plans.plans_tune import preUSAXStune
    from .plans.plans_usaxs import USAXSscan
    from .plans.plans_user_facing import saxsExp
    from .plans.plans_user_facing import waxsExp
    from .plans.resets import reset_USAXS
    from .plans.sim_plans import sim_count_plan
    from .plans.sim_plans import sim_print_plan
    from .plans.sim_plans import sim_rel_scan_plan
    from .utils.setup_new_user import newUser
else: 
    from .plans.amplifiers_plan import autoscale_amplifiers
    from .plans.area_detector_plans import areaDetectorAcquire
    from .plans.autocollect_plan import remote_ops

    # these are all tuning plans facing users and staff
    from .plans.axis_tuning import tune_a2rp
    from .plans.axis_tuning import tune_ar
    from .plans.axis_tuning import tune_diode
    from .plans.axis_tuning import tune_dx
    from .plans.axis_tuning import tune_dy
    from .plans.axis_tuning import tune_mr
    from .plans.axis_tuning import tune_saxs_optics
    from .plans.axis_tuning import tune_usaxs_optics
    from .plans.command_list import run_command_file
    from .plans.command_list import sync_order_numbers
    from .plans.filter_plans import insertBlackflyFilters
    from .plans.filter_plans import insertRadiographyFilters
    from .plans.filter_plans import insertSaxsFilters
    from .plans.filter_plans import insertScanFilters
    from .plans.filter_plans import insertTransmissionFilters
    from .plans.filter_plans import insertWaxsFilters
    from .plans.mode_changes import mode_DirectBeam
    from .plans.mode_changes import mode_OpenBeamPath
    from .plans.mode_changes import mode_Radiography
    from .plans.mode_changes import mode_SAXS
    from .plans.mode_changes import mode_USAXS
    from .plans.mode_changes import mode_WAXS
    from .plans.mono_feedback import MONO_FEEDBACK_OFF
    from .plans.mono_feedback import MONO_FEEDBACK_ON
    from .plans.move_instrument import move_SAXSIn
    from .plans.move_instrument import move_SAXSOut
    from .plans.move_instrument import move_USAXSIn
    from .plans.move_instrument import move_USAXSOut
    from .plans.move_instrument import move_WAXSIn
    from .plans.move_instrument import move_WAXSOut
    from .plans.plans_tune import allUSAXStune
    from .plans.plans_tune import preSWAXStune
    from .plans.plans_tune import preUSAXStune
    from .plans.plans_usaxs import Flyscan
    from .plans.plans_usaxs import USAXSscan
    from .plans.plans_usaxs import USAXSscanStep
    from .plans.plans_user_facing import saxsExp
    from .plans.plans_user_facing import waxsExp
    from .plans.resets import reset_USAXS
    from .plans.sample_transmission import measure_USAXS_Transmission
    from .plans.sim_plans import sim_count_plan
    from .plans.sim_plans import sim_print_plan
    from .plans.sim_plans import sim_rel_scan_plan
    from .utils.setup_new_user import newUser
=======
from .plans.amplifiers_plan import autoscale_amplifiers
from .plans.area_detector_plans import areaDetectorAcquire
from .plans.autocollect_plan import remote_ops

# these are all tuning plans facing users and staff
from .plans.axis_tuning import tune_a2rp
from .plans.axis_tuning import tune_ar
from .plans.axis_tuning import find_ar
from .plans.axis_tuning import tune_diode
from .plans.axis_tuning import tune_dx
from .plans.axis_tuning import tune_dy
from .plans.axis_tuning import tune_mr
from .plans.axis_tuning import tune_saxs_optics
from .plans.axis_tuning import tune_usaxs_optics
from .plans.command_list import run_command_file
from .plans.command_list import sync_order_numbers
from .plans.filter_plans import insertBlackflyFilters
from .plans.filter_plans import insertRadiographyFilters
from .plans.filter_plans import insertSaxsFilters
from .plans.filter_plans import insertScanFilters
from .plans.filter_plans import insertTransmissionFilters
from .plans.filter_plans import insertWaxsFilters
from .plans.mode_changes import mode_DirectBeam
from .plans.mode_changes import mode_OpenBeamPath
from .plans.mode_changes import mode_Radiography
from .plans.mode_changes import mode_SAXS
from .plans.mode_changes import mode_USAXS
from .plans.mode_changes import mode_WAXS
from .plans.mono_feedback import MONO_FEEDBACK_OFF
from .plans.mono_feedback import MONO_FEEDBACK_ON
from .plans.move_instrument import move_SAXSIn
from .plans.move_instrument import move_SAXSOut
from .plans.move_instrument import move_USAXSIn
from .plans.move_instrument import move_USAXSOut
from .plans.move_instrument import move_WAXSIn
from .plans.move_instrument import move_WAXSOut
from .plans.plans_tune import allUSAXStune
from .plans.plans_tune import preSWAXStune
from .plans.plans_tune import preUSAXStune
from .plans.plans_usaxs import Flyscan
from .plans.plans_usaxs import USAXSscan
from .plans.plans_usaxs import USAXSscanStep
from .plans.plans_user_facing import saxsExp
from .plans.plans_user_facing import waxsExp
from .plans.resets import reset_USAXS
from .plans.sample_transmission import measure_USAXS_Transmission
from .plans.sim_plans import sim_count_plan
from .plans.sim_plans import sim_print_plan
from .plans.sim_plans import sim_rel_scan_plan
from .utils.setup_new_user import newUser
from .utils.setup_new_user import newSample
>>>>>>> 8ef02ef1

# customize the instrument configuration
usaxs_shutter = oregistry["usaxs_shutter"]
usaxs_shutter.delay_s = 0.01
if not running_in_queueserver():
    newUser()<|MERGE_RESOLUTION|>--- conflicted
+++ resolved
@@ -137,88 +137,6 @@
 
 # flake8: noqa: F401, E402
 """Bluesky .plans."""
-<<<<<<< HEAD
-if running_in_queueserver():
-    from .plans.area_detector_plans import areaDetectorAcquire
-    from .plans.autocollect_plan import remote_ops
-    from .plans.axis_tuning import tune_a2rp
-    from .plans.axis_tuning import tune_ar
-    from .plans.axis_tuning import tune_diode
-    from .plans.axis_tuning import tune_dx
-    from .plans.axis_tuning import tune_dy
-    from .plans.axis_tuning import tune_mr
-    from .plans.axis_tuning import tune_saxs_optics
-    from .plans.axis_tuning import tune_usaxs_optics
-    from .plans.command_list import run_command_file
-    from .plans.command_list import sync_order_numbers
-    from .plans.mode_changes import mode_DirectBeam
-    from .plans.mode_changes import mode_OpenBeamPath
-    from .plans.mode_changes import mode_Radiography
-    from .plans.mode_changes import mode_SAXS
-    from .plans.mode_changes import mode_USAXS
-    from .plans.mode_changes import mode_WAXS
-    from .plans.plans_tune import allUSAXStune
-    from .plans.plans_tune import preSWAXStune
-    from .plans.plans_tune import preUSAXStune
-    from .plans.plans_usaxs import USAXSscan
-    from .plans.plans_user_facing import saxsExp
-    from .plans.plans_user_facing import waxsExp
-    from .plans.resets import reset_USAXS
-    from .plans.sim_plans import sim_count_plan
-    from .plans.sim_plans import sim_print_plan
-    from .plans.sim_plans import sim_rel_scan_plan
-    from .utils.setup_new_user import newUser
-else: 
-    from .plans.amplifiers_plan import autoscale_amplifiers
-    from .plans.area_detector_plans import areaDetectorAcquire
-    from .plans.autocollect_plan import remote_ops
-
-    # these are all tuning plans facing users and staff
-    from .plans.axis_tuning import tune_a2rp
-    from .plans.axis_tuning import tune_ar
-    from .plans.axis_tuning import tune_diode
-    from .plans.axis_tuning import tune_dx
-    from .plans.axis_tuning import tune_dy
-    from .plans.axis_tuning import tune_mr
-    from .plans.axis_tuning import tune_saxs_optics
-    from .plans.axis_tuning import tune_usaxs_optics
-    from .plans.command_list import run_command_file
-    from .plans.command_list import sync_order_numbers
-    from .plans.filter_plans import insertBlackflyFilters
-    from .plans.filter_plans import insertRadiographyFilters
-    from .plans.filter_plans import insertSaxsFilters
-    from .plans.filter_plans import insertScanFilters
-    from .plans.filter_plans import insertTransmissionFilters
-    from .plans.filter_plans import insertWaxsFilters
-    from .plans.mode_changes import mode_DirectBeam
-    from .plans.mode_changes import mode_OpenBeamPath
-    from .plans.mode_changes import mode_Radiography
-    from .plans.mode_changes import mode_SAXS
-    from .plans.mode_changes import mode_USAXS
-    from .plans.mode_changes import mode_WAXS
-    from .plans.mono_feedback import MONO_FEEDBACK_OFF
-    from .plans.mono_feedback import MONO_FEEDBACK_ON
-    from .plans.move_instrument import move_SAXSIn
-    from .plans.move_instrument import move_SAXSOut
-    from .plans.move_instrument import move_USAXSIn
-    from .plans.move_instrument import move_USAXSOut
-    from .plans.move_instrument import move_WAXSIn
-    from .plans.move_instrument import move_WAXSOut
-    from .plans.plans_tune import allUSAXStune
-    from .plans.plans_tune import preSWAXStune
-    from .plans.plans_tune import preUSAXStune
-    from .plans.plans_usaxs import Flyscan
-    from .plans.plans_usaxs import USAXSscan
-    from .plans.plans_usaxs import USAXSscanStep
-    from .plans.plans_user_facing import saxsExp
-    from .plans.plans_user_facing import waxsExp
-    from .plans.resets import reset_USAXS
-    from .plans.sample_transmission import measure_USAXS_Transmission
-    from .plans.sim_plans import sim_count_plan
-    from .plans.sim_plans import sim_print_plan
-    from .plans.sim_plans import sim_rel_scan_plan
-    from .utils.setup_new_user import newUser
-=======
 from .plans.amplifiers_plan import autoscale_amplifiers
 from .plans.area_detector_plans import areaDetectorAcquire
 from .plans.autocollect_plan import remote_ops
@@ -270,7 +188,6 @@
 from .plans.sim_plans import sim_rel_scan_plan
 from .utils.setup_new_user import newUser
 from .utils.setup_new_user import newSample
->>>>>>> 8ef02ef1
 
 # customize the instrument configuration
 usaxs_shutter = oregistry["usaxs_shutter"]
