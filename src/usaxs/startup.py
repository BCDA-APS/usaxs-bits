--- conflicted
+++ resolved
@@ -95,13 +95,6 @@
 if not in_operation:
     RE(make_devices(file="shutters_sim.yml", clear=False))
 
-<<<<<<< HEAD
-=======
-# Import sim plans
-# from .plans import sim_count_plan  # noqa: E402, F401
-# from .plans import sim_print_plan  # noqa: E402, F401
-# from .plans import sim_rel_scan_plan  # noqa: E402, F401
->>>>>>> b99fc582
  
 from .plans.mono_feedback import MONO_FEEDBACK_OFF
 from .plans.mono_feedback import MONO_FEEDBACK_ON
