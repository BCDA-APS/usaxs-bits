import logging
import time

from apsbits.core.instrument_init import oregistry
from bluesky import plan_stubs as bps
from bluesky import plans as bp
<<<<<<< HEAD
from apsbits.core.instrument_init import oregistry
from ..devices import user_data
from ..startup import RE
from ..startup import bec
=======

from ..framework import RE
from ..framework import bec
>>>>>>> 16c8d181
from ..utils.reporter import remaining_time_reporter

"""
Plans for area detector image acquisition and data collection.
"""

logger = logging.getLogger(__name__)
logger.info(__file__)

user_data = oregistry["user_device"]


def areaDetectorAcquire(det, create_directory=None, md=None):
    """
    acquire image(s) from the named area detector
    """
    _md = md or {}
    acquire_time = det.cam.acquire_time.get()
    # Note: AD's HDF File Writer can use up to 5 seconds to finish writing the file

    t0 = time.time()
    yield from bps.mv(
        user_data.scanning,
        "scanning",  # we are scanning now (or will be very soon)
    )
    logger.debug(f"areaDetectorAcquire(): {det.hdf1.stage_sigs}")
    _md["method"] = "areaDetectorAcquire"
    _md["area_detector_name"] = det.name
    if _md.get("plan_name") is None:
        _md["plan_name"] = "image"

    if RE.state != "idle":
        remaining_time_reporter(_md["plan_name"], acquire_time)

    if create_directory is not None:
        yield from bps.mv(det.hdf1.create_directory, create_directory)

    if det.cam.num_images.get() > 1:
        image_mode = "Multiple"
    else:
        image_mode = "Single"
    det.cam.stage_sigs["image_mode"] = image_mode

    # Remember what we've got now and reset it after the bp.count().
    original_detector_staging = dict(cam=det.cam.stage_sigs.copy())
    # Since we have set certain detector parameters in EPICS,
    # make sure they are not staged (to something different).
    # Turns out this is an optimization for the Pilatus
    # since making a significant change (~0.001 or greater)
    # in acquire_time takes ~0.5s for camera to complete.
    for k in "acquire_time acquire_period".split():
        if k in det.cam.stage_sigs:
            # print(f"Removing {det.cam.name}.stage_sigs[{k}] before bp.count()")
            det.cam.stage_sigs.pop(k)

    bec.disable_table()
    yield from bp.count(
        [det], md=_md
    )  # TODO: SPEC showed users incremental progress (1 Hz updates) #175
    bec.enable_table()

    # Restore the original detector staging.
    det.cam.stage_sigs = original_detector_staging["cam"].copy()

    yield from bps.mv(
        user_data.scanning,
        "no",
    )  # we are done
    elapsed = time.time() - t0
    logger.info(f"Finished SAXS/WAXS data collection in {elapsed} seconds.")<|MERGE_RESOLUTION|>--- conflicted
+++ resolved
@@ -4,16 +4,10 @@
 from apsbits.core.instrument_init import oregistry
 from bluesky import plan_stubs as bps
 from bluesky import plans as bp
-<<<<<<< HEAD
-from apsbits.core.instrument_init import oregistry
 from ..devices import user_data
 from ..startup import RE
 from ..startup import bec
-=======
 
-from ..framework import RE
-from ..framework import bec
->>>>>>> 16c8d181
 from ..utils.reporter import remaining_time_reporter
 
 """
