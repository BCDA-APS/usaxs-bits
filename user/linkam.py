--- conflicted
+++ resolved
@@ -37,14 +37,7 @@
 from ophyd import Signal
 from usaxs.plans.command_list import sync_order_numbers
 
-<<<<<<< HEAD
 linkam_tc1 = oregistry["linkam_tc1"]
-=======
-from instrument.devices import linkam_tc1
-from instrument.plans import SAXS, USAXSscan, WAXS
-from instrument.plans import before_command_list, after_command_list
-from instrument.plans import sync_order_numbers
->>>>>>> 62f74b67
 
 SECOND = 1
 MINUTE = 60 * SECOND
@@ -441,7 +434,6 @@
     logger.info("finished")  # record end.
 
     if isDebugMode is not True:
-<<<<<<< HEAD
         yield from after_command_list()  # runs standard after scan scripts.
 
 
@@ -458,11 +450,6 @@
     delay2min,
     md={},
 ):
-=======
-       yield from after_command_list()                  # runs standard after scan scripts.
-
-def Fan174Plan(pos_X, pos_Y, thickness, scan_title, temp1, rate1, delay1min, temp2, rate2, md={}):
->>>>>>> 62f74b67
     """
     TODO: Check code in /USAXS_data/bluesky_plans/linkam.py (this file)
      is using tc1, edit and reload if necessary ***
@@ -488,7 +475,6 @@
         )
 
     def collectAllThree(debug=False):
-<<<<<<< HEAD
         sampleMod = setSampleName()
         md["title"] = sampleMod
         yield from waxsExp(pos_X, pos_Y, thickness, sampleMod, md={})
@@ -509,30 +495,6 @@
         sampleMod = setSampleName()
         md["title"] = sampleMod
         yield from saxsExp(pos_X, pos_Y, thickness, sampleMod, md={})
-=======
-            sampleMod = setSampleName()
-            md["title"]=sampleMod
-            yield from WAXS(pos_X, pos_Y, thickness, sampleMod, md={})
-            sampleMod = setSampleName()
-            md["title"]=sampleMod
-            yield from WAXS(pos_X, pos_Y, thickness, sampleMod, md={})
-            sampleMod = setSampleName()
-            md["title"]=sampleMod
-            yield from WAXS(pos_X, pos_Y, thickness, sampleMod, md={})
-            sampleMod = setSampleName()
-            md["title"]=sampleMod
-            yield from WAXS(pos_X, pos_Y, thickness, sampleMod, md={})
-            sampleMod = setSampleName()
-            yield from sync_order_numbers()
-            md["title"]=sampleMod
-            yield from WAXS(pos_X, pos_Y, thickness, sampleMod, md={})
-            md["title"]=sampleMod
-            yield from USAXSscan(pos_X, pos_Y, thickness, sampleMod, md={})
-            sampleMod = setSampleName()
-            md["title"]=sampleMod
-            yield from SAXS(pos_X, pos_Y, thickness, sampleMod, md={})
-
->>>>>>> 62f74b67
 
     def collectWAXSOnly(debug=False):
         sampleMod = setSampleName()
@@ -557,11 +519,7 @@
 
     t0 = time.time()  # mark start time of data collection.
     # Collect data at 30C as Room temperature data.
-<<<<<<< HEAD
     yield from change_rate_and_temperature(10, 30, wait=True)
-=======
-    yield from change_rate_and_temperature(10,40, wait=True)
->>>>>>> 62f74b67
     yield from collectAllThree(isDebugMode)
     t0 = time.time()  # mark start time of data collection.
 
@@ -570,17 +528,11 @@
     while not linkam.temperature.inposition:  # data collection until we reach temp2.
         yield from collectWAXSOnly(isDebugMode)
 
-<<<<<<< HEAD
     yield from sync_order_numbers()
 
     logger.info("Ramped temperature to %s C", temp1)  # for the log file
     t0 = time.time()  # mark start time of data collection at temperature 1.
     checkpoint = time.time() + delay1min * 60  # time to end ``delay1min`` hold period
-=======
-    logger.info("Ramped temperature to %s C", temp1)        # for the log file
-    t0 = time.time()                                        # mark start time of data collection at temperature 1.   
-    checkpoint = time.time() + delay1min*60             # time to end ``delay1min`` hold period
->>>>>>> 62f74b67
     logger.info("Reached temperature, now collecting data for %s minutes", delay1min)
     while (
         time.time() < checkpoint
@@ -606,17 +558,11 @@
     #    yield from collectWAXSOnly(isDebugMode)
     # logger.info("reached 40 C")                           # record we reached tmep2
 
-<<<<<<< HEAD
     # End run data collection - after cooling
     yield from sync_order_numbers()
     yield from collectAllThree(
         isDebugMode
     )  # collect USAXS/SAXS/WAXS data at the end, typically temp2 is 40C
-=======
-    #End run data collection - after cooling
-    #yield from sync_order_numbers()
-    yield from collectAllThree(isDebugMode)             #collect USAXS/SAXS/WAXS data at the end, typically temp2 is 40C
->>>>>>> 62f74b67
 
     logger.info("finished")  # record end.
 
